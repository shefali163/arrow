# Licensed to the Apache Software Foundation (ASF) under one
# or more contributor license agreements.  See the NOTICE file
# distributed with this work for additional information
# regarding copyright ownership.  The ASF licenses this file
# to you under the Apache License, Version 2.0 (the
# "License"); you may not use this file except in compliance
# with the License.  You may obtain a copy of the License at
#
#   http://www.apache.org/licenses/LICENSE-2.0
#
# Unless required by applicable law or agreed to in writing,
# software distributed under the License is distributed on an
# "AS IS" BASIS, WITHOUT WARRANTIES OR CONDITIONS OF ANY
# KIND, either express or implied.  See the License for the
# specific language governing permissions and limitations
# under the License.

cmake_minimum_required(VERSION 3.5)
message(STATUS "Building using CMake version: ${CMAKE_VERSION}")

# Compiler id for Apple Clang is now AppleClang.
# https://www.cmake.org/cmake/help/latest/policy/CMP0025.html
cmake_policy(SET CMP0025 NEW)

# Only interpret if() arguments as variables or keywords when unquoted.
# https://www.cmake.org/cmake/help/latest/policy/CMP0054.html
cmake_policy(SET CMP0054 NEW)

# Support new if() IN_LIST operator.
# https://www.cmake.org/cmake/help/latest/policy/CMP0057.html
cmake_policy(SET CMP0057 NEW)

# Adapted from Apache Kudu: https://github.com/apache/kudu/commit/bd549e13743a51013585
# Honor visibility properties for all target types.
# https://www.cmake.org/cmake/help/latest/policy/CMP0063.html
cmake_policy(SET CMP0063 NEW)

# RPATH settings on macOS do not affect install_name.
# https://cmake.org/cmake/help/latest/policy/CMP0068.html
if(POLICY CMP0068)
  cmake_policy(SET CMP0068 NEW)
endif()

# find_package() uses <PackageName>_ROOT variables.
# https://cmake.org/cmake/help/latest/policy/CMP0074.html
if(POLICY CMP0074)
  cmake_policy(SET CMP0074 NEW)
endif()

set(ARROW_VERSION "7.0.0-SNAPSHOT")

string(REGEX MATCH "^[0-9]+\\.[0-9]+\\.[0-9]+" ARROW_BASE_VERSION "${ARROW_VERSION}")

# if no build build type is specified, default to release builds
if(NOT DEFINED CMAKE_BUILD_TYPE)
  set(CMAKE_BUILD_TYPE
      Release
      CACHE STRING "Choose the type of build.")
endif()
string(TOLOWER ${CMAKE_BUILD_TYPE} LOWERCASE_BUILD_TYPE)
string(TOUPPER ${CMAKE_BUILD_TYPE} UPPERCASE_BUILD_TYPE)

list(APPEND CMAKE_MODULE_PATH "${CMAKE_CURRENT_SOURCE_DIR}/cmake_modules")

# this must be included before the project() command, because of the way
# vcpkg (ab)uses CMAKE_TOOLCHAIN_FILE to inject its logic into CMake
if(ARROW_DEPENDENCY_SOURCE STREQUAL "VCPKG")
  include(Usevcpkg)
endif()

project(arrow VERSION "${ARROW_BASE_VERSION}")

set(ARROW_VERSION_MAJOR "${arrow_VERSION_MAJOR}")
set(ARROW_VERSION_MINOR "${arrow_VERSION_MINOR}")
set(ARROW_VERSION_PATCH "${arrow_VERSION_PATCH}")
if(ARROW_VERSION_MAJOR STREQUAL ""
   OR ARROW_VERSION_MINOR STREQUAL ""
   OR ARROW_VERSION_PATCH STREQUAL "")
  message(FATAL_ERROR "Failed to determine Arrow version from '${ARROW_VERSION}'")
endif()

# The SO version is also the ABI version
if(ARROW_VERSION_MAJOR STREQUAL "0")
  # Arrow 0.x.y => SO version is "x", full SO version is "x.y.0"
  set(ARROW_SO_VERSION "${ARROW_VERSION_MINOR}")
  set(ARROW_FULL_SO_VERSION "${ARROW_SO_VERSION}.${ARROW_VERSION_PATCH}.0")
else()
  # Arrow 1.x.y => SO version is "10x", full SO version is "10x.y.0"
  math(EXPR ARROW_SO_VERSION "${ARROW_VERSION_MAJOR} * 100 + ${ARROW_VERSION_MINOR}")
  set(ARROW_FULL_SO_VERSION "${ARROW_SO_VERSION}.${ARROW_VERSION_PATCH}.0")
endif()

message(STATUS "Arrow version: "
               "${ARROW_VERSION_MAJOR}.${ARROW_VERSION_MINOR}.${ARROW_VERSION_PATCH} "
               "(full: '${ARROW_VERSION}')")
message(STATUS "Arrow SO version: ${ARROW_SO_VERSION} (full: ${ARROW_FULL_SO_VERSION})")

set(ARROW_SOURCE_DIR ${PROJECT_SOURCE_DIR})
set(ARROW_BINARY_DIR ${PROJECT_BINARY_DIR})

include(CMakePackageConfigHelpers)
include(CMakeParseArguments)
include(ExternalProject)
include(FindPackageHandleStandardArgs)

include(GNUInstallDirs)

set(BUILD_SUPPORT_DIR "${CMAKE_SOURCE_DIR}/build-support")

set(ARROW_CMAKE_INSTALL_DIR "${CMAKE_INSTALL_LIBDIR}/cmake/${PROJECT_NAME}")
set(ARROW_DOC_DIR "share/doc/${PROJECT_NAME}")

set(ARROW_LLVM_VERSIONS
    "13.0"
    "12.0"
    "11.1"
    "11.0"
    "10"
    "9"
    "8"
    "7")
list(GET ARROW_LLVM_VERSIONS 0 ARROW_LLVM_VERSION_PRIMARY)
string(REGEX REPLACE "^([0-9]+)(\\..+)?" "\\1" ARROW_LLVM_VERSION_PRIMARY_MAJOR
                     "${ARROW_LLVM_VERSION_PRIMARY}")

file(READ ${CMAKE_CURRENT_SOURCE_DIR}/../.env ARROW_ENV)
string(REGEX MATCH "CLANG_TOOLS=[^\n]+" ARROW_ENV_CLANG_TOOLS_VERSION "${ARROW_ENV}")
string(REGEX REPLACE "^CLANG_TOOLS=" "" ARROW_CLANG_TOOLS_VERSION
                     "${ARROW_ENV_CLANG_TOOLS_VERSION}")
string(REGEX REPLACE "^([0-9]+)(\\..+)?" "\\1" ARROW_CLANG_TOOLS_VERSION_MAJOR
                     "${ARROW_CLANG_TOOLS_VERSION}")

if(APPLE)
  find_program(BREW_BIN brew)
  if(BREW_BIN)
    execute_process(COMMAND ${BREW_BIN} --prefix
                            "llvm@${ARROW_LLVM_VERSION_PRIMARY_MAJOR}"
                    OUTPUT_VARIABLE LLVM_BREW_PREFIX
                    OUTPUT_STRIP_TRAILING_WHITESPACE)
    if(NOT LLVM_BREW_PREFIX)
      execute_process(COMMAND ${BREW_BIN} --prefix llvm
                      OUTPUT_VARIABLE LLVM_BREW_PREFIX
                      OUTPUT_STRIP_TRAILING_WHITESPACE)
    endif()

    execute_process(COMMAND ${BREW_BIN} --prefix "llvm@${ARROW_CLANG_TOOLS_VERSION_MAJOR}"
                    OUTPUT_VARIABLE CLANG_TOOLS_BREW_PREFIX
                    OUTPUT_STRIP_TRAILING_WHITESPACE)
    if(NOT CLANG_TOOLS_BREW_PREFIX)
      execute_process(COMMAND ${BREW_BIN} --prefix llvm
                      OUTPUT_VARIABLE CLANG_TOOLS_BREW_PREFIX
                      OUTPUT_STRIP_TRAILING_WHITESPACE)
    endif()
  endif()
endif()

if(WIN32 AND NOT MINGW)
  # This is used to handle builds using e.g. clang in an MSVC setting.
  set(MSVC_TOOLCHAIN TRUE)
else()
  set(MSVC_TOOLCHAIN FALSE)
endif()

find_package(ClangTools)
find_package(InferTools)
if("$ENV{CMAKE_EXPORT_COMPILE_COMMANDS}" STREQUAL "1"
   OR CLANG_TIDY_FOUND
   OR INFER_FOUND)
  # Generate a Clang compile_commands.json "compilation database" file for use
  # with various development tools, such as Vim's YouCompleteMe plugin.
  # See http://clang.llvm.org/docs/JSONCompilationDatabase.html
  set(CMAKE_EXPORT_COMPILE_COMMANDS 1)
endif()

# ----------------------------------------------------------------------
# cmake options
include(DefineOptions)

# Needed for linting targets, etc.
if(${CMAKE_VERSION} VERSION_LESS "3.12.0")
  find_package(PythonInterp)
else()
  # Use the first Python installation on PATH, not the newest one
  set(Python3_FIND_STRATEGY "LOCATION")
  # On Windows, use registry last, not first
  set(Python3_FIND_REGISTRY "LAST")
  # On macOS, use framework last, not first
  set(Python3_FIND_FRAMEWORK "LAST")

  find_package(Python3)
  set(PYTHON_EXECUTABLE ${Python3_EXECUTABLE})
endif()

if(ARROW_USE_CCACHE)
  find_program(CCACHE_FOUND ccache)
  if(CCACHE_FOUND)
    message(STATUS "Using ccache: ${CCACHE_FOUND}")
    set_property(GLOBAL PROPERTY RULE_LAUNCH_COMPILE ${CCACHE_FOUND})
    set_property(GLOBAL PROPERTY RULE_LAUNCH_LINK ${CCACHE_FOUND})
    # ARROW-3985: let ccache preserve C++ comments, because some of them may be
    # meaningful to the compiler
    set(ENV{CCACHE_COMMENTS} "1")
  endif(CCACHE_FOUND)
endif()

if(ARROW_USE_PRECOMPILED_HEADERS AND ${CMAKE_VERSION} VERSION_LESS "3.16.0")
  message(WARNING "Precompiled headers need CMake 3.16.0 or later, disabling")
  set(ARROW_USE_PRECOMPILED_HEADERS OFF)
endif()

if(ARROW_OPTIONAL_INSTALL)
  # Don't make the "install" target depend on the "all" target
  set(CMAKE_SKIP_INSTALL_ALL_DEPENDENCY true)

  set(INSTALL_IS_OPTIONAL OPTIONAL)
endif()

#
# "make lint" target
#
if(NOT ARROW_VERBOSE_LINT)
  set(ARROW_LINT_QUIET "--quiet")
endif()

if(NOT LINT_EXCLUSIONS_FILE)
  # source files matching a glob from a line in this file
  # will be excluded from linting (cpplint, clang-tidy, clang-format)
  set(LINT_EXCLUSIONS_FILE ${BUILD_SUPPORT_DIR}/lint_exclusions.txt)
endif()

find_program(CPPLINT_BIN
             NAMES cpplint cpplint.py
             HINTS ${BUILD_SUPPORT_DIR})
message(STATUS "Found cpplint executable at ${CPPLINT_BIN}")

set(COMMON_LINT_OPTIONS
    --exclude_globs
    ${LINT_EXCLUSIONS_FILE}
    --source_dir
    ${CMAKE_CURRENT_SOURCE_DIR}/src
    --source_dir
    ${CMAKE_CURRENT_SOURCE_DIR}/examples
    --source_dir
    ${CMAKE_CURRENT_SOURCE_DIR}/tools)

add_custom_target(lint
                  ${PYTHON_EXECUTABLE}
                  ${BUILD_SUPPORT_DIR}/run_cpplint.py
                  --cpplint_binary
                  ${CPPLINT_BIN}
                  ${COMMON_LINT_OPTIONS}
                  ${ARROW_LINT_QUIET})

#
# "make format" and "make check-format" targets
#
if(${CLANG_FORMAT_FOUND})
  # runs clang format and updates files in place.
  add_custom_target(format
                    ${PYTHON_EXECUTABLE}
                    ${BUILD_SUPPORT_DIR}/run_clang_format.py
                    --clang_format_binary
                    ${CLANG_FORMAT_BIN}
                    ${COMMON_LINT_OPTIONS}
                    --fix
                    ${ARROW_LINT_QUIET})

  # runs clang format and exits with a non-zero exit code if any files need to be reformatted
  add_custom_target(check-format
                    ${PYTHON_EXECUTABLE}
                    ${BUILD_SUPPORT_DIR}/run_clang_format.py
                    --clang_format_binary
                    ${CLANG_FORMAT_BIN}
                    ${COMMON_LINT_OPTIONS}
                    ${ARROW_LINT_QUIET})
endif()

add_custom_target(lint_cpp_cli ${PYTHON_EXECUTABLE} ${BUILD_SUPPORT_DIR}/lint_cpp_cli.py
                               ${CMAKE_CURRENT_SOURCE_DIR}/src)

if(ARROW_LINT_ONLY)
  message("ARROW_LINT_ONLY was specified, this is only a partial build directory")
  return()
endif()

#
# "make clang-tidy" and "make check-clang-tidy" targets
#
if(${CLANG_TIDY_FOUND})
  # TODO check to make sure .clang-tidy is being respected

  # runs clang-tidy and attempts to fix any warning automatically
  add_custom_target(clang-tidy
                    ${PYTHON_EXECUTABLE}
                    ${BUILD_SUPPORT_DIR}/run_clang_tidy.py
                    --clang_tidy_binary
                    ${CLANG_TIDY_BIN}
                    --compile_commands
                    ${CMAKE_BINARY_DIR}/compile_commands.json
                    ${COMMON_LINT_OPTIONS}
                    --fix
                    ${ARROW_LINT_QUIET})

  # runs clang-tidy and exits with a non-zero exit code if any errors are found.
  add_custom_target(check-clang-tidy
                    ${PYTHON_EXECUTABLE}
                    ${BUILD_SUPPORT_DIR}/run_clang_tidy.py
                    --clang_tidy_binary
                    ${CLANG_TIDY_BIN}
                    --compile_commands
                    ${CMAKE_BINARY_DIR}/compile_commands.json
                    ${COMMON_LINT_OPTIONS}
                    ${ARROW_LINT_QUIET})
endif()

if(UNIX)
  add_custom_target(iwyu ${BUILD_SUPPORT_DIR}/iwyu/iwyu.sh)
  add_custom_target(iwyu-all ${BUILD_SUPPORT_DIR}/iwyu/iwyu.sh all)
endif(UNIX)

#
# Set up various options
#

if(ARROW_BUILD_BENCHMARKS
   OR ARROW_BUILD_TESTS
   OR ARROW_BUILD_INTEGRATION
   OR ARROW_FUZZING)
  set(ARROW_JSON ON)
  set(ARROW_TESTING ON)
endif()

if(ARROW_GANDIVA)
  set(ARROW_WITH_RE2 ON)
endif()

if(ARROW_CUDA
   OR ARROW_FLIGHT
   OR ARROW_PARQUET
   OR ARROW_BUILD_TESTS
   OR ARROW_BUILD_BENCHMARKS)
  set(ARROW_IPC ON)
endif()

if(ARROW_ENGINE)
  set(ARROW_COMPUTE ON)
endif()

if(ARROW_SKYHOOK)
  set(ARROW_DATASET ON)
  set(ARROW_PARQUET ON)
  set(ARROW_WITH_LZ4 ON)
  set(ARROW_WITH_SNAPPY ON)
endif()

if(ARROW_DATASET)
  set(ARROW_COMPUTE ON)
  set(ARROW_FILESYSTEM ON)
endif()

if(ARROW_PARQUET)
  set(ARROW_COMPUTE ON)
endif()

if(ARROW_PYTHON)
  set(ARROW_COMPUTE ON)
  set(ARROW_CSV ON)
  set(ARROW_DATASET ON)
  set(ARROW_FILESYSTEM ON)
  set(ARROW_HDFS ON)
  set(ARROW_JSON ON)
endif()

if(MSVC_TOOLCHAIN)
  # ORC doesn't build on windows
  set(ARROW_ORC OFF)
  # Plasma using glog is not fully tested on windows.
  set(ARROW_USE_GLOG OFF)
endif()

if(ARROW_JNI)
  set(ARROW_BUILD_STATIC ON)
endif()

if(ARROW_ORC)
  set(ARROW_WITH_LZ4 ON)
  set(ARROW_WITH_SNAPPY ON)
  set(ARROW_WITH_ZLIB ON)
  set(ARROW_WITH_ZSTD ON)
endif()

# datetime code used by iOS requires zlib support
if(IOS)
  set(ARROW_WITH_ZLIB ON)
endif()

if(NOT ARROW_BUILD_TESTS)
  set(NO_TESTS 1)
else()
  add_custom_target(all-tests)
  add_custom_target(unittest
                    ctest
                    -j4
                    -L
                    unittest
                    --output-on-failure)
  add_dependencies(unittest all-tests)
endif()

if(ARROW_ENABLE_TIMING_TESTS)
  add_definitions(-DARROW_WITH_TIMING_TESTS)
endif()

if(NOT ARROW_BUILD_BENCHMARKS)
  set(NO_BENCHMARKS 1)
else()
  add_custom_target(all-benchmarks)
  add_custom_target(benchmark ctest -L benchmark)
  add_dependencies(benchmark all-benchmarks)
  if(ARROW_BUILD_BENCHMARKS_REFERENCE)
    add_definitions(-DARROW_WITH_BENCHMARKS_REFERENCE)
  endif()
endif()

if(NOT ARROW_BUILD_EXAMPLES)
  set(NO_EXAMPLES 1)
endif()

if(NOT ARROW_FUZZING)
  set(NO_FUZZING 1)
endif()

if(ARROW_LARGE_MEMORY_TESTS)
  add_definitions(-DARROW_LARGE_MEMORY_TESTS)
endif()

if(ARROW_TEST_MEMCHECK)
  add_definitions(-DARROW_VALGRIND)
endif()

if(ARROW_USE_UBSAN)
  add_definitions(-DARROW_UBSAN)
endif()

#
# Compiler flags
#

if(ARROW_NO_DEPRECATED_API)
  add_definitions(-DARROW_NO_DEPRECATED_API)
endif()

if(ARROW_EXTRA_ERROR_CONTEXT)
  add_definitions(-DARROW_EXTRA_ERROR_CONTEXT)
endif()

include(SetupCxxFlags)

#
# Linker flags
#

# Localize thirdparty symbols using a linker version script. This hides them
# from the client application. The OS X linker does not support the
# version-script option.
if(CMAKE_VERSION VERSION_LESS 3.18)
  if(APPLE OR WIN32)
    set(CXX_LINKER_SUPPORTS_VERSION_SCRIPT FALSE)
  else()
    set(CXX_LINKER_SUPPORTS_VERSION_SCRIPT TRUE)
  endif()
else()
  include(CheckLinkerFlag)
  check_linker_flag(CXX
                    "-Wl,--version-script=${CMAKE_CURRENT_SOURCE_DIR}/src/arrow/symbols.map"
                    CXX_LINKER_SUPPORTS_VERSION_SCRIPT)
endif()

#
# Build output directory
#

# set compile output directory
string(TOLOWER ${CMAKE_BUILD_TYPE} BUILD_SUBDIR_NAME)

# If build in-source, create the latest symlink. If build out-of-source, which is
# preferred, simply output the binaries in the build folder
if(${CMAKE_SOURCE_DIR} STREQUAL ${CMAKE_CURRENT_BINARY_DIR})
  set(BUILD_OUTPUT_ROOT_DIRECTORY
      "${CMAKE_CURRENT_BINARY_DIR}/build/${BUILD_SUBDIR_NAME}/")
  # Link build/latest to the current build directory, to avoid developers
  # accidentally running the latest debug build when in fact they're building
  # release builds.
  file(MAKE_DIRECTORY ${BUILD_OUTPUT_ROOT_DIRECTORY})
  if(NOT APPLE)
    set(MORE_ARGS "-T")
  endif()
  execute_process(COMMAND ln ${MORE_ARGS} -sf ${BUILD_OUTPUT_ROOT_DIRECTORY}
                          ${CMAKE_CURRENT_BINARY_DIR}/build/latest)
else()
  set(BUILD_OUTPUT_ROOT_DIRECTORY "${CMAKE_CURRENT_BINARY_DIR}/${BUILD_SUBDIR_NAME}/")
endif()

# where to put generated archives (.a files)
set(CMAKE_ARCHIVE_OUTPUT_DIRECTORY "${BUILD_OUTPUT_ROOT_DIRECTORY}")
set(ARCHIVE_OUTPUT_DIRECTORY "${BUILD_OUTPUT_ROOT_DIRECTORY}")

# where to put generated libraries (.so files)
set(CMAKE_LIBRARY_OUTPUT_DIRECTORY "${BUILD_OUTPUT_ROOT_DIRECTORY}")
set(LIBRARY_OUTPUT_DIRECTORY "${BUILD_OUTPUT_ROOT_DIRECTORY}")

# where to put generated binaries
set(EXECUTABLE_OUTPUT_PATH "${BUILD_OUTPUT_ROOT_DIRECTORY}")

if(CMAKE_GENERATOR STREQUAL Xcode)
  # Xcode projects support multi-configuration builds.  This forces a single output directory
  # when building with Xcode that is consistent with single-configuration Makefile driven build.
  set(CMAKE_ARCHIVE_OUTPUT_DIRECTORY_${UPPERCASE_BUILD_TYPE}
      "${BUILD_OUTPUT_ROOT_DIRECTORY}")
  set(CMAKE_LIBRARY_OUTPUT_DIRECTORY_${UPPERCASE_BUILD_TYPE}
      "${BUILD_OUTPUT_ROOT_DIRECTORY}")
  set(CMAKE_RUNTIME_OUTPUT_DIRECTORY_${UPPERCASE_BUILD_TYPE}
      "${BUILD_OUTPUT_ROOT_DIRECTORY}")
endif()

#
# Dependencies
#

include(BuildUtils)
enable_testing()

# For arrow.pc. Requires.private and Libs.private are used when
# "pkg-config --libs --static arrow" is used.
set(ARROW_PC_REQUIRES_PRIVATE)
set(ARROW_PC_LIBS_PRIVATE)

include(ThirdpartyToolchain)

# Add common flags
set(CMAKE_CXX_FLAGS "${CMAKE_CXX_FLAGS} ${CXX_COMMON_FLAGS}")
set(CMAKE_CXX_FLAGS "${CMAKE_CXX_FLAGS} ${ARROW_CXXFLAGS}")

# For any C code, use the same flags. These flags don't contain
# C++ specific flags.
set(CMAKE_C_FLAGS "${CMAKE_C_FLAGS} ${CXX_COMMON_FLAGS} ${ARROW_CXXFLAGS}")

# Remove --std=c++11 to avoid errors from C compilers
string(REPLACE "-std=c++11" "" CMAKE_C_FLAGS ${CMAKE_C_FLAGS})

# Add C++-only flags, like -std=c++11
set(CMAKE_CXX_FLAGS "${CXX_ONLY_FLAGS} ${CMAKE_CXX_FLAGS}")

# ASAN / TSAN / UBSAN
if(ARROW_FUZZING)
  set(ARROW_USE_COVERAGE ON)
endif()
include(san-config)

# Code coverage
if("${ARROW_GENERATE_COVERAGE}")
  set(CMAKE_C_FLAGS "${CMAKE_C_FLAGS} --coverage -DCOVERAGE_BUILD")
  set(CMAKE_CXX_FLAGS "${CMAKE_CXX_FLAGS} --coverage -DCOVERAGE_BUILD")
endif()

# CMAKE_CXX_FLAGS now fully assembled
message(STATUS "CMAKE_C_FLAGS: ${CMAKE_C_FLAGS}")
message(STATUS "CMAKE_CXX_FLAGS: ${CMAKE_CXX_FLAGS}")

include_directories(${CMAKE_CURRENT_BINARY_DIR}/src)
include_directories(src)

# Compiled flatbuffers files
include_directories(src/generated)

#
# Visibility
#
if(PARQUET_BUILD_SHARED)
  set_target_properties(arrow_shared
                        PROPERTIES C_VISIBILITY_PRESET hidden
                                   CXX_VISIBILITY_PRESET hidden
                                   VISIBILITY_INLINES_HIDDEN 1)
endif()

#
# "make ctags" target
#
if(UNIX)
  add_custom_target(ctags ctags -R --languages=c++,c)
endif(UNIX)

#
# "make etags" target
#
if(UNIX)
  add_custom_target(tags
                    etags
                    --members
                    --declarations
                    `find
                    ${CMAKE_CURRENT_SOURCE_DIR}/src
                    -name
                    \\*.cc
                    -or
                    -name
                    \\*.hh
                    -or
                    -name
                    \\*.cpp
                    -or
                    -name
                    \\*.h
                    -or
                    -name
                    \\*.c
                    -or
                    -name
                    \\*.f`)
  add_custom_target(etags DEPENDS tags)
endif(UNIX)

#
# "make cscope" target
#
if(UNIX)
  add_custom_target(cscope
                    find
                    ${CMAKE_CURRENT_SOURCE_DIR}
                    (-name
                     \\*.cc
                     -or
                     -name
                     \\*.hh
                     -or
                     -name
                     \\*.cpp
                     -or
                     -name
                     \\*.h
                     -or
                     -name
                     \\*.c
                     -or
                     -name
                     \\*.f)
                    -exec
                    echo
                    \"{}\"
                    \;
                    >
                    cscope.files
                    &&
                    cscope
                    -q
                    -b
                    VERBATIM)
endif(UNIX)

#
# "make infer" target
#

if(${INFER_FOUND})
  # runs infer capture
  add_custom_target(infer ${BUILD_SUPPORT_DIR}/run-infer.sh ${INFER_BIN}
                          ${CMAKE_BINARY_DIR}/compile_commands.json 1)
  # runs infer analyze
  add_custom_target(infer-analyze ${BUILD_SUPPORT_DIR}/run-infer.sh ${INFER_BIN}
                                  ${CMAKE_BINARY_DIR}/compile_commands.json 2)
  # runs infer report
  add_custom_target(infer-report ${BUILD_SUPPORT_DIR}/run-infer.sh ${INFER_BIN}
                                 ${CMAKE_BINARY_DIR}/compile_commands.json 3)
endif()

#
# Linker and Dependencies
#

# Libraries to link statically with libarrow.so
set(ARROW_LINK_LIBS)
set(ARROW_STATIC_LINK_LIBS)
set(ARROW_STATIC_INSTALL_INTERFACE_LIBS)

if(ARROW_USE_OPENSSL)
  set(ARROW_OPENSSL_LIBS OpenSSL::Crypto OpenSSL::SSL)
  list(APPEND ARROW_LINK_LIBS ${ARROW_OPENSSL_LIBS})
  list(APPEND ARROW_STATIC_LINK_LIBS ${ARROW_OPENSSL_LIBS})
  list(APPEND ARROW_STATIC_INSTALL_INTERFACE_LIBS ${ARROW_OPENSSL_LIBS})
endif()

if(ARROW_WITH_BROTLI)
  # Order is important for static linking
  set(ARROW_BROTLI_LIBS Brotli::brotlienc Brotli::brotlidec Brotli::brotlicommon)
  list(APPEND ARROW_LINK_LIBS ${ARROW_BROTLI_LIBS})
  list(APPEND ARROW_STATIC_LINK_LIBS ${ARROW_BROTLI_LIBS})
  if(Brotli_SOURCE STREQUAL "SYSTEM")
    list(APPEND ARROW_STATIC_INSTALL_INTERFACE_LIBS ${ARROW_BROTLI_LIBS})
  endif()
endif()

if(ARROW_WITH_BZ2)
  list(APPEND ARROW_STATIC_LINK_LIBS BZip2::BZip2)
  if(BZip2_SOURCE STREQUAL "SYSTEM")
    list(APPEND ARROW_STATIC_INSTALL_INTERFACE_LIBS BZip2::BZip2)
  endif()
endif()

if(ARROW_WITH_LZ4)
  list(APPEND ARROW_STATIC_LINK_LIBS LZ4::lz4)
  if(Lz4_SOURCE STREQUAL "SYSTEM")
    list(APPEND ARROW_STATIC_INSTALL_INTERFACE_LIBS LZ4::lz4)
  endif()
endif()

if(ARROW_WITH_SNAPPY)
  list(APPEND ARROW_STATIC_LINK_LIBS Snappy::snappy)
  if(Snappy_SOURCE STREQUAL "SYSTEM")
    list(APPEND ARROW_STATIC_INSTALL_INTERFACE_LIBS Snappy::snappy)
  endif()
endif()

if(ARROW_WITH_ZLIB)
  list(APPEND ARROW_STATIC_LINK_LIBS ZLIB::ZLIB)
  if(ZLIB_SOURCE STREQUAL "SYSTEM")
    list(APPEND ARROW_STATIC_INSTALL_INTERFACE_LIBS ZLIB::ZLIB)
  endif()
endif()

if(ARROW_WITH_ZSTD)
  list(APPEND ARROW_STATIC_LINK_LIBS ${ARROW_ZSTD_LIBZSTD})
  if(zstd_SOURCE STREQUAL "SYSTEM")
    list(APPEND ARROW_STATIC_INSTALL_INTERFACE_LIBS ${ARROW_ZSTD_LIBZSTD})
  endif()
endif()

if(ARROW_ORC)
  list(APPEND ARROW_LINK_LIBS orc::liborc ${ARROW_PROTOBUF_LIBPROTOBUF})
  list(APPEND ARROW_STATIC_LINK_LIBS orc::liborc ${ARROW_PROTOBUF_LIBPROTOBUF})
  if(ORC_SOURCE STREQUAL "SYSTEM")
    list(APPEND ARROW_STATIC_INSTALL_INTERFACE_LIBS orc::liborc
         ${ARROW_PROTOBUF_LIBPROTOBUF})
  endif()
endif()

if(ARROW_GCS)
  list(APPEND ARROW_LINK_LIBS google-cloud-cpp::storage)
  list(APPEND ARROW_STATIC_LINK_LIBS google-cloud-cpp::storage)
  if(google_cloud_cpp_storage_SOURCE STREQUAL "SYSTEM")
    list(APPEND ARROW_STATIC_INSTALL_INTERFACE_LIBS google-cloud-cpp::storage)
  endif()
endif()

if(ARROW_USE_GLOG)
  list(APPEND ARROW_LINK_LIBS glog::glog)
  list(APPEND ARROW_STATIC_LINK_LIBS glog::glog)
  if(GLOG_SOURCE STREQUAL "SYSTEM")
    list(APPEND ARROW_STATIC_INSTALL_INTERFACE_LIBS glog::glog)
  endif()
  add_definitions("-DARROW_USE_GLOG")
endif()

if(ARROW_S3)
  list(APPEND ARROW_LINK_LIBS ${AWSSDK_LINK_LIBRARIES})
  list(APPEND ARROW_STATIC_LINK_LIBS ${AWSSDK_LINK_LIBRARIES})
endif()

<<<<<<< HEAD
if(ARROW_WITH_OPENTELEMETRY)
  list(APPEND ARROW_LINK_LIBS opentelemetry-cpp::trace
       opentelemetry-cpp::otlp_http_exporter)
  list(APPEND ARROW_STATIC_LINK_LIBS opentelemetry-cpp::trace
       opentelemetry-cpp::otlp_http_exporter)
=======
if (ARROW_AZURE)
  list(APPEND ARROW_LINK_LIBS ${AZURE_SDK_LINK_LIBRARIES})
  list(APPEND ARROW_STATIC_LINK_LIBS ${AZURE_SDK_LINK_LIBRARIES})
>>>>>>> d4178f79
endif()

if(ARROW_WITH_UTF8PROC)
  list(APPEND ARROW_LINK_LIBS utf8proc::utf8proc)
  list(APPEND ARROW_STATIC_LINK_LIBS utf8proc::utf8proc)
  if(utf8proc_SOURCE STREQUAL "SYSTEM")
    list(APPEND ARROW_STATIC_INSTALL_INTERFACE_LIBS utf8proc::utf8proc)
  endif()
endif()

if(ARROW_WITH_RE2)
  list(APPEND ARROW_LINK_LIBS re2::re2)
  list(APPEND ARROW_STATIC_LINK_LIBS re2::re2)
  if(re2_SOURCE STREQUAL "SYSTEM")
    list(APPEND ARROW_STATIC_INSTALL_INTERFACE_LIBS re2::re2)
  endif()
endif()

add_custom_target(arrow_dependencies)
add_custom_target(arrow_benchmark_dependencies)
add_custom_target(arrow_test_dependencies)

# ARROW-4581: CMake can be finicky about invoking the ExternalProject builds
# for some of the library dependencies, so we "nuke it from orbit" by making
# the toolchain dependency explicit using these "dependencies" targets
add_dependencies(arrow_dependencies toolchain)
add_dependencies(arrow_test_dependencies toolchain-tests)

if(ARROW_STATIC_LINK_LIBS)
  add_dependencies(arrow_dependencies ${ARROW_STATIC_LINK_LIBS})
  if(ARROW_ORC)
    if(NOT MSVC_TOOLCHAIN)
      list(APPEND ARROW_STATIC_LINK_LIBS ${CMAKE_DL_LIBS})
      list(APPEND ARROW_STATIC_INSTALL_INTERFACE_LIBS ${CMAKE_DL_LIBS})
    endif()
  endif()
endif()

set(ARROW_SHARED_PRIVATE_LINK_LIBS ${ARROW_STATIC_LINK_LIBS})

# boost::filesystem is needed for S3 and Flight tests as a boost::process dependency.
if(((ARROW_FLIGHT
     OR ARROW_S3
     OR ARROW_GCS)
    AND (ARROW_BUILD_TESTS OR ARROW_BUILD_INTEGRATION)
   ))
  list(APPEND ARROW_TEST_LINK_LIBS ${BOOST_FILESYSTEM_LIBRARY} ${BOOST_SYSTEM_LIBRARY})
endif()

if(NOT MSVC_TOOLCHAIN)
  list(APPEND ARROW_LINK_LIBS ${CMAKE_DL_LIBS})
  list(APPEND ARROW_SHARED_INSTALL_INTERFACE_LIBS ${CMAKE_DL_LIBS})
endif()

set(ARROW_TEST_LINK_TOOLCHAIN
    GTest::gtest_main
    GTest::gtest
    GTest::gmock
    ${BOOST_FILESYSTEM_LIBRARY}
    ${BOOST_SYSTEM_LIBRARY})

if(ARROW_BUILD_TESTS)
  add_dependencies(arrow_test_dependencies ${ARROW_TEST_LINK_TOOLCHAIN})
endif()

if(ARROW_BUILD_BENCHMARKS)
  # Some benchmarks use gtest
  add_dependencies(arrow_benchmark_dependencies arrow_test_dependencies
                   toolchain-benchmarks)
endif()

set(ARROW_TEST_STATIC_LINK_LIBS arrow_testing_static arrow_static ${ARROW_LINK_LIBS}
                                ${ARROW_TEST_LINK_TOOLCHAIN})

set(ARROW_TEST_SHARED_LINK_LIBS arrow_testing_shared arrow_shared ${ARROW_LINK_LIBS}
                                ${ARROW_TEST_LINK_TOOLCHAIN})

if(NOT MSVC)
  set(ARROW_TEST_SHARED_LINK_LIBS ${ARROW_TEST_SHARED_LINK_LIBS} ${CMAKE_DL_LIBS})
endif()

if("${ARROW_TEST_LINKAGE}" STREQUAL "shared")
  if(ARROW_BUILD_TESTS AND NOT ARROW_BUILD_SHARED)
    message(FATAL_ERROR "If using shared linkage for unit tests, must also \
pass ARROW_BUILD_SHARED=on")
  endif()
  # Use shared linking for unit tests if it's available
  set(ARROW_TEST_LINK_LIBS ${ARROW_TEST_SHARED_LINK_LIBS})
  set(ARROW_EXAMPLE_LINK_LIBS arrow_shared)
else()
  if(ARROW_BUILD_TESTS AND NOT ARROW_BUILD_STATIC)
    message(FATAL_ERROR "If using static linkage for unit tests, must also \
pass ARROW_BUILD_STATIC=on")
  endif()
  set(ARROW_TEST_LINK_LIBS ${ARROW_TEST_STATIC_LINK_LIBS})
  set(ARROW_EXAMPLE_LINK_LIBS arrow_static)
endif()

if(ARROW_BUILD_BENCHMARKS)
  # In the case that benchmark::benchmark_main is not available,
  # we need to provide our own version. This only happens for older versions
  # of benchmark.
  if(NOT TARGET benchmark::benchmark_main)
    add_library(arrow_benchmark_main STATIC src/arrow/util/benchmark_main.cc)
    add_library(benchmark::benchmark_main ALIAS arrow_benchmark_main)
  endif()

  set(ARROW_BENCHMARK_LINK_LIBS benchmark::benchmark_main benchmark::benchmark
                                ${ARROW_TEST_LINK_LIBS})
  if(WIN32)
    set(ARROW_BENCHMARK_LINK_LIBS Shlwapi.dll ${ARROW_BENCHMARK_LINK_LIBS})
  endif()
endif()

if(ARROW_JEMALLOC)
  add_definitions(-DARROW_JEMALLOC)
  add_definitions(-DARROW_JEMALLOC_INCLUDE_DIR=${JEMALLOC_INCLUDE_DIR})
  list(APPEND ARROW_LINK_LIBS jemalloc::jemalloc)
  list(APPEND ARROW_STATIC_LINK_LIBS jemalloc::jemalloc)
endif()

if(ARROW_MIMALLOC)
  add_definitions(-DARROW_MIMALLOC)
  list(APPEND ARROW_LINK_LIBS mimalloc::mimalloc)
  list(APPEND ARROW_STATIC_LINK_LIBS mimalloc::mimalloc)
endif()

# ----------------------------------------------------------------------
# Handle platform-related libraries like -pthread

set(ARROW_SYSTEM_LINK_LIBS)

list(APPEND ARROW_SYSTEM_LINK_LIBS Threads::Threads)
if(CMAKE_THREAD_LIBS_INIT)
  string(APPEND ARROW_PC_LIBS_PRIVATE " ${CMAKE_THREAD_LIBS_INIT}")
endif()

if(WIN32)
  # Winsock
  list(APPEND ARROW_SYSTEM_LINK_LIBS "ws2_32.dll")
endif()

if(NOT WIN32 AND NOT APPLE)
  # Pass -lrt on Linux only
  list(APPEND ARROW_SYSTEM_LINK_LIBS rt)
endif()

list(APPEND ARROW_LINK_LIBS ${ARROW_SYSTEM_LINK_LIBS})
list(APPEND ARROW_STATIC_LINK_LIBS ${ARROW_SYSTEM_LINK_LIBS})
list(APPEND ARROW_STATIC_INSTALL_INTERFACE_LIBS ${ARROW_SYSTEM_LINK_LIBS})

#
# Subdirectories
#

if(NOT WIN32 AND ARROW_PLASMA)
  add_subdirectory(src/plasma)
endif()

add_subdirectory(src/arrow)

if(ARROW_PARQUET)
  add_subdirectory(src/parquet)
  add_subdirectory(tools/parquet)
  if(PARQUET_BUILD_EXAMPLES)
    add_subdirectory(examples/parquet)
  endif()
endif()

if(ARROW_JNI)
  add_subdirectory(src/jni)
endif()

if(ARROW_GANDIVA)
  add_subdirectory(src/gandiva)
endif()

if(ARROW_SKYHOOK)
  add_subdirectory(src/skyhook)
endif()

if(ARROW_BUILD_EXAMPLES)
  add_custom_target(runexample ctest -L example)
  add_subdirectory(examples/arrow)
endif()

install(FILES ${CMAKE_CURRENT_SOURCE_DIR}/../LICENSE.txt
              ${CMAKE_CURRENT_SOURCE_DIR}/../NOTICE.txt
              ${CMAKE_CURRENT_SOURCE_DIR}/README.md DESTINATION "${ARROW_DOC_DIR}")

#
# Validate and print out Arrow configuration options
#

validate_config()
config_summary_message()
if(${ARROW_BUILD_CONFIG_SUMMARY_JSON})
  config_summary_json()
endif()<|MERGE_RESOLUTION|>--- conflicted
+++ resolved
@@ -765,17 +765,16 @@
   list(APPEND ARROW_STATIC_LINK_LIBS ${AWSSDK_LINK_LIBRARIES})
 endif()
 
-<<<<<<< HEAD
 if(ARROW_WITH_OPENTELEMETRY)
   list(APPEND ARROW_LINK_LIBS opentelemetry-cpp::trace
        opentelemetry-cpp::otlp_http_exporter)
   list(APPEND ARROW_STATIC_LINK_LIBS opentelemetry-cpp::trace
        opentelemetry-cpp::otlp_http_exporter)
-=======
+endif()
+
 if (ARROW_AZURE)
   list(APPEND ARROW_LINK_LIBS ${AZURE_SDK_LINK_LIBRARIES})
   list(APPEND ARROW_STATIC_LINK_LIBS ${AZURE_SDK_LINK_LIBRARIES})
->>>>>>> d4178f79
 endif()
 
 if(ARROW_WITH_UTF8PROC)
